--- conflicted
+++ resolved
@@ -31,13 +31,8 @@
             AutoModel in the current directory.
         objective: String. Name of model metric to minimize
             or maximize, e.g. 'val_accuracy'. Defaults to 'val_loss'.
-<<<<<<< HEAD
-        tuner: String. The tuner to be used for the search.
-            Defaults to 'greedy'.
-=======
         tuner: String. It should be one of 'greedy', 'bayesian', 'hyperband' or
             'random'. Defaults to 'greedy'.
->>>>>>> bfee0c24
         seed: Int. Random seed.
     """
 
@@ -58,12 +53,8 @@
         self.seed = seed
         self.hyper_graph = None
         self.objective = objective
-<<<<<<< HEAD
-        self.tuner = tuner
-=======
         # TODO: Support passing a tuner instance.
         self.tuner = tuner_module.get_tuner_class(tuner)
->>>>>>> bfee0c24
         self._split_dataset = False
         if all([isinstance(output_node, base.Head)
                 for output_node in self.outputs]):
@@ -141,11 +132,7 @@
             dataset=dataset,
             validation_data=validation_data,
             fit=True)
-<<<<<<< HEAD
-        self.tuner = tuner_module.get_tuner_class(self.tuner)(
-=======
         self.tuner = self.tuner(
->>>>>>> bfee0c24
             hyper_graph=self.hyper_graph,
             hypermodel=keras_graph,
             fit_on_val_data=self._split_dataset,
@@ -310,13 +297,8 @@
             AutoModel in the current directory.
         objective: String. Name of model metric to minimize
             or maximize, e.g. 'val_accuracy'. Defaults to 'val_loss'.
-<<<<<<< HEAD
-        tuner: String. The tuner to be used for the search.
-            Defaults to 'greedy'.
-=======
         tuner: String. It should be one of 'greedy', 'bayesian', 'hyperband' or
             'random'. Defaults to 'greedy'.
->>>>>>> bfee0c24
         seed: Int. Random seed.
     """
 
